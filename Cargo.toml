--- conflicted
+++ resolved
@@ -1,35 +1,5 @@
-<<<<<<< HEAD
-[workspace]
-resolver = "2"
-members = [
-    "programs/router",
-    "programs/slab",
-    "programs/amm",
-    "programs/oracle",
-    "programs/common",
-    "tests/integration",
-    "tests/e2e",
-    "keeper",
-    "cli",
-    "crates/model_safety",
-    "crates/amm_model",
-    "crates/adapter_core",
-    "crates/proofs/kani",
-]
-# Only build programs by default for cargo build-sbf
-default-members = [
-    "programs/router",
-    "programs/slab",
-    "programs/amm",
-    "programs/oracle",
-    "programs/common",
-]
-
-[workspace.package]
-=======
 [package]
 name = "percolator"
->>>>>>> 8394397c
 version = "0.1.0"
 edition = "2021"
 license = "Apache-2.0"
