--- conflicted
+++ resolved
@@ -315,16 +315,9 @@
 
 let mut engine = RiskEngine::new(params);
 
-<<<<<<< HEAD
-# Standalone crisis test scripts
-./test-scripts/test_insurance_crisis.sh                    # Insurance topup/withdrawal
-./test-scripts/test_comprehensive_crisis.sh                # E2E insurance exhaustion + haircut
-```
-=======
 // Add users and LPs
 let alice = engine.add_user();
 let lp = engine.add_lp(matching_program_id, matching_context);
->>>>>>> 8394397c
 
 // Alice deposits
 engine.deposit(alice, 10_000)?;
